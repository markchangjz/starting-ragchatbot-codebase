[project]
name = "starting-codebase"
version = "0.1.0"
description = "Add your description here"
readme = "README.md"
requires-python = ">=3.13"
dependencies = [
    "chromadb==1.0.15",
    "anthropic==0.58.2",
    "sentence-transformers==5.0.0",
    "fastapi==0.116.1",
    "uvicorn==0.35.0",
    "python-multipart==0.0.20",
    "python-dotenv==1.1.1",
<<<<<<< HEAD
    "black==24.10.0",
]

[tool.black]
line-length = 88
target-version = ['py313']
include = '\.pyi?$'
extend-exclude = '''
/(
  # directories
  \.eggs
  | \.git
  | \.hg
  | \.mypy_cache
  | \.tox
  | \.venv
  | _build
  | buck-out
  | build
  | dist
  | chroma_db
)/
'''
=======
    "pytest>=8.0.0",
    "pytest-asyncio>=0.24.0",
    "httpx>=0.27.0",
]

[tool.pytest.ini_options]
testpaths = ["backend/tests"]
python_files = ["test_*.py", "*_test.py"]
python_classes = ["Test*"]
python_functions = ["test_*"]
addopts = [
    "-v",
    "--tb=short",
    "--strict-markers",
    "--strict-config",
]
markers = [
    "unit: Unit tests",
    "integration: Integration tests", 
    "api: API endpoint tests",
]
asyncio_mode = "auto"
>>>>>>> 121067db
<|MERGE_RESOLUTION|>--- conflicted
+++ resolved
@@ -12,8 +12,10 @@
     "uvicorn==0.35.0",
     "python-multipart==0.0.20",
     "python-dotenv==1.1.1",
-<<<<<<< HEAD
     "black==24.10.0",
+    "pytest>=8.0.0",
+    "pytest-asyncio>=0.24.0",
+    "httpx>=0.27.0",
 ]
 
 [tool.black]
@@ -36,11 +38,6 @@
   | chroma_db
 )/
 '''
-=======
-    "pytest>=8.0.0",
-    "pytest-asyncio>=0.24.0",
-    "httpx>=0.27.0",
-]
 
 [tool.pytest.ini_options]
 testpaths = ["backend/tests"]
@@ -58,5 +55,4 @@
     "integration: Integration tests", 
     "api: API endpoint tests",
 ]
-asyncio_mode = "auto"
->>>>>>> 121067db
+asyncio_mode = "auto"